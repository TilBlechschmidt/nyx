--- conflicted
+++ resolved
@@ -74,10 +74,4 @@
 }
 
 /// Re-export some useful things
-<<<<<<< HEAD
-pub use self::celestia::{Orbit, Spacecraft, State, TimeTagged};
-=======
-mod state;
-pub use self::cosmic::{Orbit, Spacecraft};
-pub use self::state::{State, TimeTagged};
->>>>>>> f573cd7e
+pub use self::cosmic::{Orbit, Spacecraft, State, TimeTagged};
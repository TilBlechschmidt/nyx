[package]
name = "nyx-space"
build = "build.rs"
version = "2.0.0-alpha.1"
edition = "2021"
authors = ["Christopher Rabotin <christopher.rabotin@gmail.com>"]
description = "A high-fidelity space mission toolkit, with orbit propagation, estimation and some systems engineering"
homepage = "https://nyxspace.com"
documentation = "https://docs.rs/nyx-space/"
repository = "https://gitlab.com/nyx-space/nyx"
keywords = ["space", "mission", "design", "orbit", "estimation"]
categories = ["science", "simulation"]
readme = "README.md"
license = "AGPL-3.0-or-later"
exclude = ["tests/GMAT_scripts/*", "examples", "data/*.gz", "data/*.png", "data/od_plots/", "rustfmt.toml", "de438s.xb", "Pipfile*", ".vscode/launch.json", "*.kst", "docs/*", "*.bsp", "data/tests/*"]

[badges]
maintenance = { status = "actively-developed" }
gitlab = { repository = "nyx-space/nyx", branch = "master" }

[dependencies]
nalgebra = "=0.32"
log = "0.4"
hifitime = { version = "3.8.0", features = ["std"] }
flate2 = { version = "1.0", features = ["rust_backend"], default-features = false }
serde = "1.0"
serde_derive = "1.0"
csv = "1"
hyperdual = "=1.2.0"
bytes = "1.0"
prost = "0.11"
prost-derive = "0.11"
rand = "0.8"
rand_distr = "0.4"
meval = "0.2"
rust-embed = "6"
toml = "0.7"
clap = "2"
config = {version = "0.13.3", features = ["yaml"]}
regex = "1.5"
pretty_env_logger = "0.4"
dialoguer = "0.10"
glob = "0.3"
rayon = "1.6"
lazy_static = "1.4.0"
approx = "0.5"
rand_pcg = "0.3"
pyo3 = {version = "0.17.3", optional = true, features = ["extension-module"]}
pyo3-log = {version = "0.8.1", optional = true}
numpy = {version = "0.17", optional = true}
indicatif = {version = "0.17", features = ["rayon"]}
rstats = "1.2.39"
thiserror = "1.0"
<<<<<<< HEAD
parquet = "35.0.0"
arrow = "35.0.0"
shadow-rs = "0.20.0"
=======
parquet = "33.0.0"
arrow = "33.0.0"
shadow-rs = "0.21.0"
>>>>>>> b9608115
serde_yaml = "0.9.17"
whoami = "1.3.0"
either = {version = "1.8.1", features = ["serde"]}
num = "0.4.0"
enum-iterator = "1.4.0"

[build-dependencies]
shadow-rs = "0.21.0"

[features]
default = []
python = ["pyo3", "pyo3-log", "hifitime/python", "numpy"]

[lib]
crate-type = ["cdylib", "rlib"]
name = "nyx_space"<|MERGE_RESOLUTION|>--- conflicted
+++ resolved
@@ -51,15 +51,12 @@
 indicatif = {version = "0.17", features = ["rayon"]}
 rstats = "1.2.39"
 thiserror = "1.0"
-<<<<<<< HEAD
 parquet = "35.0.0"
 arrow = "35.0.0"
 shadow-rs = "0.20.0"
-=======
 parquet = "33.0.0"
 arrow = "33.0.0"
 shadow-rs = "0.21.0"
->>>>>>> b9608115
 serde_yaml = "0.9.17"
 whoami = "1.3.0"
 either = {version = "1.8.1", features = ["serde"]}
